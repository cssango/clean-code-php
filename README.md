--- conflicted
+++ resolved
@@ -1517,15 +1517,9 @@
 
 1. It prevents an uncontrolled inheritance chain.
 2. It encourages [composition](#prefer-composition-over-inheritance).
-<<<<<<< HEAD
 3. It encourages the [Single Responsibility Pattern](#single-responsibility-principle-srp).
 4. It encourages developers to use your public methods instead of extending the class to get access to protected ones.
 5. It allows you to change your code without breaking applications that use your class.
-=======
-3. It encourages the [Single Responsibility Principle](#single-responsibility-principle-srp).
-4. It encourages developers to use your public methods instead of extending the class to get access on protected ones.
-5. It allows you to change your code without any break of applications that use your class.
->>>>>>> 7d4f52bd
 
 The only condition is that your class should implement an interface and no other public methods are defined.
 
